--- conflicted
+++ resolved
@@ -112,13 +112,9 @@
     def acquire(self, cameraName: Union[str, List], **kwargs) -> Union[Image, List[Image]]:
         """ Perform actual acquisition. Camera settings should be set beforehand.
 
-<<<<<<< HEAD
         :param cameraName: Camera name(s)
+        :type cameraName: Union[str, List]
         :returns: Image object or a list of Image objects
-=======
-        :param str cameraName: Camera name
-        :returns: Image object
->>>>>>> 6af41f4b
         """
         if isinstance(cameraName, str):
             cameraName = [cameraName]
@@ -492,20 +488,6 @@
                           **kwargs) -> Optional[Image]:
         """ Acquire a TEM image.
 
-<<<<<<< HEAD
-        :param camera: Camera name
-        :type camera: str
-        :param size: Image size (AcqImageSize enum)
-        :type size: IntEnum
-        :param exp_time: Exposure time in seconds
-        :type exp_time: float
-        :param binning: Binning factor
-        :keyword IntEnum correction: Image correction (AcqImageCorrection enum)
-        :keyword IntEnum exposure_mode: CCD exposure mode (AcqExposureMode enum)
-        :keyword IntEnum shutter_mode: CCD shutter mode (AcqShutterMode enum)
-        :keyword IntEnum pre_exp_time: The pre-exposure time in seconds.
-        :keyword IntEnum pre_exp_pause_time: The time delay after pre-exposure and before the actual CCD exposure in seconds.
-=======
         :param str cameraName: Camera name
         :param AcqImageSize size: Image size
         :param float exp_time: Exposure time in seconds
@@ -515,7 +497,6 @@
         :keyword AcqShutterMode shutter_mode: CCD shutter mode
         :keyword float pre_exp_time: The pre-exposure time in seconds.
         :keyword float pre_exp_pause_time: The time delay after pre-exposure and before the actual CCD exposure in seconds.
->>>>>>> 6af41f4b
         :keyword bool align_image: Whether frame alignment (i.e. drift correction) is to be applied to the final image as well as the intermediate images. Advanced cameras only.
         :keyword bool electron_counting: Use counting mode. Advanced cameras only.
         :keyword bool eer: Use EER mode. Advanced cameras only.
@@ -624,21 +605,10 @@
                            **kwargs) -> Image:
         """ Acquire a single STEM image.
 
-<<<<<<< HEAD
-        :param detector: Detector name
-        :type detector: str
-        :param size: Image size (AcqImageSize enum)
-        :type size: IntEnum
-        :param dwell_time: Dwell time in seconds. The frame time equals the dwell time times the number of pixels plus some overhead (typically 20%, used for the line flyback)
-        :type dwell_time: float
-        :param binning: Binning factor. Technically speaking these are "pixel skipping" values, since in STEM we do not combine pixels as a CCD does.
-        :type binning: int
-=======
-        :param str cameraName: Camera name
+        :param str detector: Detector name
         :param AcqImageSize size: Image size
         :param float dwell_time: Dwell time in seconds. The frame time equals the dwell time times the number of pixels plus some overhead (typically 20%, used for the line flyback)
         :param int binning: Binning factor. Technically speaking these are "pixel skipping" values, since in STEM we do not combine pixels as a CCD does.
->>>>>>> 6af41f4b
         :keyword float brightness: Brightness setting (0.0-1.0)
         :keyword float contrast: Contrast setting (0.0-1.0)
         :returns: Image object
@@ -676,17 +646,14 @@
                             **kwargs) -> List[Image]:
         """ Simultaneous acquisition of multiple STEM images.
 
-        :param detectors: List of STEM detector names
-        :type detectors: list
-        :param size: Image size (AcqImageSize enum)
-        :type size: IntEnum
-        :param dwell_time: Dwell time in seconds. The frame time equals the dwell time times the number of pixels plus some overhead (typically 20%, used for the line flyback)
-        :type dwell_time: float
-        :param binning: Binning factor. Technically speaking these are "pixel skipping" values, since in STEM we do not combine pixels as a CCD does.
-        :type binning: int
+        :param list detectors: List of STEM detector names
+        :param AcqImageSize size: Image size
+        :param float dwell_time: Dwell time in seconds. The frame time equals the dwell time times the number of pixels plus some overhead (typically 20%, used for the line flyback)
+        :param int binning: Binning factor. Technically speaking these are "pixel skipping" values, since in STEM we do not combine pixels as a CCD does.
         :keyword list brightness: list of Brightness settings for each detector
         :keyword list contrast: list of Contrast settings for each detector
         :returns: list of Image objects
+        :rtype: List[Image]
         """
         if "brightness" in kwargs:
             assert len(kwargs["brightness"]) == len(detectors)
